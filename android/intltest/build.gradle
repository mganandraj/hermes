--- conflicted
+++ resolved
@@ -15,7 +15,9 @@
 
 import de.undercouch.gradle.tasks.download.Download
 
-<<<<<<< HEAD
+buildDir = "${rootProject.ext.hermes_ws}/build_android/intltest"
+buildDir.mkdirs()
+
 def facebookBuild = System.getenv("FACEBOOK") ?: "0"
 def hermesHostBuild = System.getenv("HERMES_WS_DIR")
 
@@ -46,10 +48,6 @@
 // For Facebook internal use:
 def fbsource = System.getenv("FBSOURCE_DIR") ?:
     System.getenv("HOME") + "/fbsource"
-=======
-buildDir = "${rootProject.ext.hermes_ws}/build_android/intltest"
-buildDir.mkdirs()
->>>>>>> de7c2cea
 
 // TODO: Figure out how to deduplicate this file and intl/build.gradle
 android {
